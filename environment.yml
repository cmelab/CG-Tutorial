name: cg-tutorial
channels:
  - conda-forge
  - omnia
  - mosdef 
dependencies:
  - pip
  - hoomd
  - mbuild 
  - py3dmol
  - freud
  - gsd
  - openbabel
  - foyer
  - pip:
<<<<<<< HEAD
    - git+https://github.com/mosdef-hub/mbuild.git
=======
    - git+https://github.com/jennyfothergill/mbuild@pr622 
    - git+https://github.com/nextmovesoftware/deepsmiles.git
>>>>>>> fffebc0a
<|MERGE_RESOLUTION|>--- conflicted
+++ resolved
@@ -13,9 +13,5 @@
   - openbabel
   - foyer
   - pip:
-<<<<<<< HEAD
     - git+https://github.com/mosdef-hub/mbuild.git
-=======
-    - git+https://github.com/jennyfothergill/mbuild@pr622 
-    - git+https://github.com/nextmovesoftware/deepsmiles.git
->>>>>>> fffebc0a
+    - git+https://github.com/nextmovesoftware/deepsmiles.git