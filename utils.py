--- conflicted
+++ resolved
@@ -1103,13 +1103,8 @@
             except KeyError:
                 raise MBuildError(
                     "Cloning failed. Compound contains bonds to "
-<<<<<<< HEAD
-                    "Particles outside of its containment hierarchy.")
-
-=======
                     "Particles outside of its containment hierarchy."
                 )
->>>>>>> cf0a21b5
 
     def _visualize_py3dmol(self, show_ports=False, color_scheme={}):
         """
